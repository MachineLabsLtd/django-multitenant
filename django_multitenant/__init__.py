# -*- coding: utf-8 -*-
<<<<<<< HEAD
version = (2, 0, 3)
=======
version = (2, 0, 4)
>>>>>>> dc8f3785

__version__ = ".".join(map(str, version))

default_app_config = "django_multitenant.apps.MultitenantConfig"

__all__ = ["default_app_config", "version"]<|MERGE_RESOLUTION|>--- conflicted
+++ resolved
@@ -1,9 +1,5 @@
 # -*- coding: utf-8 -*-
-<<<<<<< HEAD
-version = (2, 0, 3)
-=======
-version = (2, 0, 4)
->>>>>>> dc8f3785
+version = (2, 0, 5)
 
 __version__ = ".".join(map(str, version))
 
